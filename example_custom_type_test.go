--- conflicted
+++ resolved
@@ -3,14 +3,9 @@
 import (
 	"errors"
 	"fmt"
-<<<<<<< HEAD
 	"github.com/ronaldslc/pgx"
-=======
->>>>>>> 70a284f4
 	"regexp"
 	"strconv"
-
-	"github.com/jackc/pgx"
 )
 
 var pointRegexp *regexp.Regexp = regexp.MustCompile(`^\((.*),(.*)\)$`)
